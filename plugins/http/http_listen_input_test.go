/***** BEGIN LICENSE BLOCK *****
# This Source Code Form is subject to the terms of the Mozilla Public
# License, v. 2.0. If a copy of the MPL was not distributed with this file,
# You can obtain one at http://mozilla.org/MPL/2.0/.
#
# The Initial Developer of the Original Code is the Mozilla Foundation.
# Portions created by the Initial Developer are Copyright (C) 2014
# the Initial Developer. All Rights Reserved.
#
# ***** END LICENSE BLOCK *****/

package http

import (
	. "github.com/mozilla-services/heka/pipeline"
	pipeline_ts "github.com/mozilla-services/heka/pipeline/testsupport"
	"github.com/mozilla-services/heka/pipelinemock"
	plugins_ts "github.com/mozilla-services/heka/plugins/testsupport"
	"github.com/rafrombrc/gomock/gomock"
	gs "github.com/rafrombrc/gospec/src/gospec"
	"net/http"
	"net/http/httptest"
	"reflect"
<<<<<<< HEAD
	"sync"
=======
	"strings"
>>>>>>> db947030
)

func HttpListenInputSpec(c gs.Context) {
	t := &pipeline_ts.SimpleT{}
	ctrl := gomock.NewController(t)
	defer ctrl.Finish()
	pConfig := NewPipelineConfig(nil)

	httpListenInput := HttpListenInput{}
	ith := new(plugins_ts.InputTestHelper)
	ith.MockHelper = pipelinemock.NewMockPluginHelper(ctrl)
	ith.MockInputRunner = pipelinemock.NewMockInputRunner(ctrl)

	startInput := func() {
		go func() {
			httpListenInput.Run(ith.MockInputRunner, ith.MockHelper)
		}()
	}

	ith.Pack = NewPipelinePack(pConfig.InputRecycleChan())
	ith.PackSupply = make(chan *PipelinePack, 1)

	config := httpListenInput.ConfigStruct().(*HttpListenInputConfig)

	c.Specify("A HttpListenInput", func() {
		ith.MockInputRunner.EXPECT().InChan().Return(ith.PackSupply)
		ith.MockInputRunner.EXPECT().Name().Return("HttpListenInput")
		var deliverWg sync.WaitGroup
		deliverWg.Add(1)
		deliverCall := ith.MockInputRunner.EXPECT().Deliver(ith.Pack)
		deliverCall.Do(func(pack *PipelinePack) {
			deliverWg.Done()
		})
		ith.MockHelper.EXPECT().PipelineConfig().Return(pConfig)

		startedChan := make(chan bool, 1)
		defer close(startedChan)
		ts := httptest.NewUnstartedServer(nil)

		httpListenInput.starterFunc = func(hli *HttpListenInput) error {
			ts.Start()
			startedChan <- true
			return nil
		}

		c.Specify("Adds query parameters to the message pack as fields", func() {
			err := httpListenInput.Init(config)
			ts.Config = httpListenInput.server
			c.Assume(err, gs.IsNil)

			startInput()
			ith.PackSupply <- ith.Pack
			<-startedChan
			resp, err := http.Get(ts.URL + "/?test=Hello%20World")
			c.Assume(err, gs.IsNil)
			resp.Body.Close()
			c.Assume(resp.StatusCode, gs.Equals, 200)

			deliverWg.Wait()
			fieldValue, ok := ith.Pack.Message.GetFieldValue("test")
			c.Assume(ok, gs.IsTrue)
			c.Expect(fieldValue, gs.Equals, "Hello World")
		})

		c.Specify("Add custom headers", func() {
			config.Headers = http.Header{
				"One":  []string{"two", "three"},
				"Four": []string{"five", "six", "seven"},
			}
			err := httpListenInput.Init(config)
			ts.Config = httpListenInput.server
			c.Assume(err, gs.IsNil)

			startInput()
			ith.PackSupply <- ith.Pack
			<-startedChan
			resp, err := http.Get(ts.URL)
			c.Assume(err, gs.IsNil)
			resp.Body.Close()
			c.Assume(resp.StatusCode, gs.Equals, 200)
			deliverWg.Wait()

			// Verify headers are there
			eq := reflect.DeepEqual(resp.Header["One"], config.Headers["One"])
			c.Expect(eq, gs.IsTrue)
			eq = reflect.DeepEqual(resp.Header["Four"], config.Headers["Four"])
			c.Expect(eq, gs.IsTrue)

		})

		c.Specify("Unescape the request body", func() {
			err := httpListenInput.Init(config)
			ts.Config = httpListenInput.server
			c.Assume(err, gs.IsNil)

			startInput()
			ith.PackSupply <- ith.Pack
			<-startedChan
			resp, err := http.Post(ts.URL, "text/plain", strings.NewReader("1+2"))
			c.Assume(err, gs.IsNil)
			resp.Body.Close()
			c.Assume(resp.StatusCode, gs.Equals, 200)

			pack := <-dRunnerInChan
			payload := pack.Message.GetPayload()
			c.Expect(payload, gs.Equals, "1 2")
		})

		c.Specify("Do not unescape the request body", func() {
			config.UnescapeBody = false
			err := httpListenInput.Init(config)
			ts.Config = httpListenInput.server
			c.Assume(err, gs.IsNil)

			startInput()
			ith.PackSupply <- ith.Pack
			<-startedChan
			resp, err := http.Post(ts.URL, "text/plain", strings.NewReader("1+2"))
			c.Assume(err, gs.IsNil)
			resp.Body.Close()
			c.Assume(resp.StatusCode, gs.Equals, 200)

			pack := <-dRunnerInChan
			payload := pack.Message.GetPayload()
			c.Expect(payload, gs.Equals, "1+2")
		})

		ts.Close()
		httpListenInput.Stop()
	})
}<|MERGE_RESOLUTION|>--- conflicted
+++ resolved
@@ -21,11 +21,8 @@
 	"net/http"
 	"net/http/httptest"
 	"reflect"
-<<<<<<< HEAD
+	"strings"
 	"sync"
-=======
-	"strings"
->>>>>>> db947030
 )
 
 func HttpListenInputSpec(c gs.Context) {
@@ -128,9 +125,9 @@
 			c.Assume(err, gs.IsNil)
 			resp.Body.Close()
 			c.Assume(resp.StatusCode, gs.Equals, 200)
+			deliverWg.Wait()
 
-			pack := <-dRunnerInChan
-			payload := pack.Message.GetPayload()
+			payload := ith.Pack.Message.GetPayload()
 			c.Expect(payload, gs.Equals, "1 2")
 		})
 
@@ -147,9 +144,9 @@
 			c.Assume(err, gs.IsNil)
 			resp.Body.Close()
 			c.Assume(resp.StatusCode, gs.Equals, 200)
+			deliverWg.Wait()
 
-			pack := <-dRunnerInChan
-			payload := pack.Message.GetPayload()
+			payload := ith.Pack.Message.GetPayload()
 			c.Expect(payload, gs.Equals, "1+2")
 		})
 
