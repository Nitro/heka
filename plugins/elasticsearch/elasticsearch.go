--- conflicted
+++ resolved
@@ -123,31 +123,20 @@
 	o.batchChan = make(chan []byte)
 	o.backChan = make(chan []byte, 2)
 	var serverUrl *url.URL
-<<<<<<< HEAD
-
 	if serverUrl, err = url.Parse(o.conf.Server); err == nil {
-		switch strings.ToLower(serverUrl.Scheme) {
-		case "http", "https":
-			o.bulkIndexer = NewHttpBulkIndexer(strings.ToLower(serverUrl.Scheme),
-				serverUrl.Host, o.conf.FlushCount, o.conf.Username, o.conf.Password,
-				o.conf.HTTPTimeout, o.conf.HTTPDisableKeepalives, o.conf.ConnectTimeout)
-=======
-	if serverUrl, err = url.Parse(conf.Server); err == nil {
 		var scheme string = strings.ToLower(serverUrl.Scheme)
 		switch scheme {
 		case "http", "https":
 			var tlsConf *tls.Config = nil
-			if scheme == "https" && &conf.Tls != nil {
-				if tlsConf, err = tcp.CreateGoTlsConfig(&conf.Tls); err != nil {
+			if scheme == "https" && &o.conf.Tls != nil {
+				if tlsConf, err = tcp.CreateGoTlsConfig(&o.conf.Tls); err != nil {
 					return fmt.Errorf("TLS init error: %s", err)
 				}
 			}
 
-			o.bulkIndexer = NewHttpBulkIndexer(scheme,
-				serverUrl.Host, o.flushCount, conf.Username, conf.Password,
-				o.http_timeout, o.http_disable_keepalives, o.connect_timeout, tlsConf)
-
->>>>>>> e17c4a68
+			o.bulkIndexer = NewHttpBulkIndexer(scheme, serverUrl.Host,
+				o.conf.FlushCount, o.conf.Username, o.conf.Password, o.conf.HTTPTimeout,
+				o.conf.HTTPDisableKeepalives, o.conf.ConnectTimeout, tlsConf)
 		case "udp":
 			o.bulkIndexer = NewUDPBulkIndexer(serverUrl.Host, o.conf.FlushCount)
 		default:
