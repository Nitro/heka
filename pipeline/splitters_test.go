--- conflicted
+++ resolved
@@ -156,15 +156,6 @@
 	})
 }
 
-<<<<<<< HEAD
-func MultilineSpec(c gs.Context) {
-	c.Specify("A MultilineSplitter", func() {
-		splitter := &MultilineSplitter{}
-		config := splitter.ConfigStruct().(*MultilineSplitterConfig)
-		config.Delimiter = "\n"
-		config.Multiline = "(\\A\\s*.+Exception: .)|(at \\S+\\(\\S+\\))|(\\A\\s+... \\d+ more)|(\\A\\s*Caused by:.)|(\\A\\s*Grave:)"
-		sRunner := makeSplitterRunner("MultilineSplitter", splitter)
-=======
 func PatternGroupingSpec(c gs.Context) {
 	c.Specify("A PatternGroupingSplitter", func() {
 		splitter := &PatternGroupingSplitter{}
@@ -172,7 +163,6 @@
 		config.Delimiter = "\n"
 		config.Grouping = "(\\A\\s*.+Exception: .)|(at \\S+\\(\\S+\\))|(\\A\\s+... \\d+ more)|(\\A\\s*Caused by:.)|(\\A\\s*Grave:)"
 		sRunner := makeSplitterRunner("PatternGroupingSplitter", splitter)
->>>>>>> c6d2c726
 
 		c.Specify("handles empty lines", func() {
 			buf := []byte("\n\n")
