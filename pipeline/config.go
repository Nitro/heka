--- conflicted
+++ resolved
@@ -59,7 +59,6 @@
 
 // Master config object encapsulating the entire heka/pipeline configuration.
 type PipelineConfig struct {
-<<<<<<< HEAD
 	Inputs        map[string]*PluginWrapper
 	Decoders      map[string]*PluginWrapper
 	Filters       map[string]*PluginWrapper
@@ -68,18 +67,6 @@
 	FilterChains  map[string]*FilterChain
 	PoolSize      int
 	RecycleChan   chan *PipelinePack
-=======
-	Inputs             map[string]*PluginWrapper
-	Decoders           map[string]*PluginWrapper
-	Filters            map[string]*PluginWrapper
-	Outputs            map[string]*PluginWrapper
-	OutputRunners      map[string]*outputRunner
-	FilterChains       map[string]FilterChain
-	ChainMap           map[string][]string
-	DefaultFilterChain string
-	PoolSize           int
-	RecycleChan        chan *PipelinePack
->>>>>>> 3375fe84
 }
 
 // Creates and initializes a PipelineConfig object.
@@ -381,33 +368,12 @@
 				chain.Filters[i] = strFilter
 			}
 		}
-<<<<<<< HEAD
 		// Add the message filter if present
 		if _, ok := section["message_filter"]; ok {
 			msgFilter := section["message_filter"].(string)
 			fs, err := CreateFilterSpecification(msgFilter)
 			if err != nil {
 				return err
-=======
-
-		// Add the message type to the lookup table if present
-		if msgTypes, ok := section["message_type"]; ok {
-			messageTypeList := msgTypes.([]interface{})
-			var msgType string
-			for _, rawType := range messageTypeList {
-				// Create the string slice for this msgType if it
-				// doesn't exist already.
-
-				// TODO: Later on we'll support additional ways to
-				// restrict the chain used based on more than just the
-				// message type which is why we store a slice of
-				// strings here at the moment
-				msgType = rawType.(string)
-				if _, ok := self.ChainMap[msgType]; !ok {
-					self.ChainMap[msgType] = make([]string, 0, 10)
-				}
-				self.ChainMap[msgType] = append(self.ChainMap[msgType], name)
->>>>>>> 3375fe84
 			}
 			chain.MessageFilter = fs
 		}
