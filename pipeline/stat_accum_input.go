/***** BEGIN LICENSE BLOCK *****
# This Source Code Form is subject to the terms of the Mozilla Public
# License, v. 2.0. If a copy of the MPL was not distributed with this file,
# You can obtain one at http://mozilla.org/MPL/2.0/.
#
# The Initial Developer of the Original Code is the Mozilla Foundation.
# Portions created by the Initial Developer are Copyright (C) 2012
# the Initial Developer. All Rights Reserved.
#
# Contributor(s):
#   Ben Bangert (bbangert@mozilla.com)
#   Rob Miller (rmiller@mozilla.com)
#
# ***** END LICENSE BLOCK *****/

package pipeline

import (
	"bytes"
	"code.google.com/p/go-uuid/uuid"
	"errors"
	"fmt"
	"github.com/mozilla-services/heka/message"
	"math"
	"sort"
	"strconv"
	"time"
)

// Represents a single stat value in the format expected by the StatAccumInput.
type Stat struct {
	Bucket   string
	Value    string
	Modifier string
	Sampling float32
}

// Specialized Input that listens on a provided channel for Stat objects, from
// which it accumulates and stores statsd-style metrics data, periodically
// generating and injecting messages with accumulated stats date embedded in
// either the payload, the message fields, or both.
type StatAccumulator interface {
	DropStat(stat Stat) (sent bool)
}

type StatAccumInput struct {
	statChan chan Stat
	counters map[string]int
	timers   map[string][]float64
	gauges   map[string]int
	pConfig  *PipelineConfig
	config   *StatAccumInputConfig
	ir       InputRunner
	tickChan <-chan time.Time
	stopChan chan bool
}

type StatAccumInputConfig struct {
	// Specifies whether or not stats data should be written to outgoing
	// message payloads, in the string format that is expected by a listening
	// Graphite Carbon server. Defaults to true.
	EmitInPayload bool `toml:"emit_in_payload"`

	// Specifies whether or not stats data should be written to outgoing
	// message fields. Defaults to false. At least one of `EmitInPayload` or
	// `EmitInFields` *must* be true or there will be a config error.
	EmitInFields bool `toml:"emit_in_fields"`

	// Percentage threshold to use for calculating "upper N%" type numerical
	// statistics. Defaults to 90.
	PercentThreshold int `toml:"percent_threshold"`

	// Type value to use for outgoing stat messages, defaults to
	// `heka.statmetric`.
	MessageType string `toml:"message_type"`

	// Interval at which the generated stat messages should be emitted, in
	// seconds. Defaults to 10.
	TickerInterval uint `toml:"ticker_interval"`

	// The remaining settings are used to specify the namespaces used for
	// various stat types, modeled on the behavior of etsy's standalond statsd
	// server implementation, see
	// https://github.com/etsy/statsd/blob/master/docs/namespacing.md.
	LegacyNamespaces bool   `toml:"legacy_namespaces"`
	GlobalPrefix     string `toml:"global_prefix"`
	CounterPrefix    string `toml:"counter_prefix"`
	TimerPrefix      string `toml:"timer_prefix"`
	GaugePrefix      string `toml:"gauge_prefix"`
	StatsdPrefix     string `toml:"statsd_prefix"`

	// Don't emit values for inactive stats instead of sending 0 or in the case
	// of gauges, sending the previous value. Defaults to false
	DeleteIdleStats	bool	`toml:"delete_idle_stats"`
}

func (sm *StatAccumInput) ConfigStruct() interface{} {
	return &StatAccumInputConfig{
		EmitInPayload:    true,
		PercentThreshold: 90,
		MessageType:      "heka.statmetric",
		TickerInterval:   uint(10),
		LegacyNamespaces: false,
		StatsdPrefix:     "statsd",
		GlobalPrefix:     "stats",
		CounterPrefix:    "counters",
		TimerPrefix:      "timers",
		GaugePrefix:      "gauges",
		DeleteIdleStats:  false,
	}
}

func (sm *StatAccumInput) Init(config interface{}) error {
	sm.counters = make(map[string]int)
	sm.timers = make(map[string][]float64)
	sm.gauges = make(map[string]int)
	sm.statChan = make(chan Stat, Globals().PoolSize)
	sm.stopChan = make(chan bool, 1)

	sm.config = config.(*StatAccumInputConfig)
	if !sm.config.EmitInPayload && !sm.config.EmitInFields {
		return errors.New(
			"One of either `EmitInPayload` or `EmitInFields` must be set to true.",
		)
	}
	return nil
}

// Listens on the Stat channel for stats generated internally by Heka.
func (sm *StatAccumInput) Run(ir InputRunner, h PluginHelper) (err error) {
	var (
		stat       Stat
		floatValue float64
		intValue   int
	)

	sm.pConfig = h.PipelineConfig()
	sm.ir = ir
	sm.tickChan = sm.ir.Ticker()
	ok := true
	for ok {
		select {
		case <-sm.tickChan:
			sm.Flush()
		case stat, ok = <-sm.statChan:
			if !ok {
				sm.Flush()
				break
			}
			switch stat.Modifier {
			case "ms":
				floatValue, _ = strconv.ParseFloat(stat.Value, 64)
				sm.timers[stat.Bucket] = append(sm.timers[stat.Bucket], floatValue)
			case "g":
				intValue, _ = strconv.Atoi(stat.Value)
				sm.gauges[stat.Bucket] = intValue
			default:
				floatValue, _ = strconv.ParseFloat(stat.Value, 32)
				sm.counters[stat.Bucket] += int(float32(floatValue) * (1 / stat.Sampling))
			}
		}
	}

	return
}

func (sm *StatAccumInput) Stop() {
	// Closing the stopChan first so DropStat won't put any stats on
	// the statChan after it's closed.
	close(sm.stopChan)
	close(sm.statChan)
}

// Drops a Stat pointer onto the input's stat channel for processing. Returns
// true if the stat was processed, false if the input was already closing and
// couldn't process the stat.
func (sm *StatAccumInput) DropStat(stat Stat) (sent bool) {
	select {
	case <-sm.stopChan:
	default:
		sm.statChan <- stat
		sent = true
	}
	return
}

// Extracts all of the accumulated data and generates and injects a message
// into the Heka pipeline.
func (sm *StatAccumInput) Flush() {
	var (
		field *message.Field
		err   error
	)
	numStats := 0
	now := time.Now().UTC()
	nowUnix := now.Unix()
	buffer := bytes.NewBufferString("")
	pack := <-sm.ir.InChan()

	rootNs := NewRootNamespace()

	if sm.config.EmitInFields {
		rootNs.Emitters.EmitInField = func(name string, value interface{}) {
			if field, err = message.NewField(name, value, ""); err == nil {
				pack.Message.AddField(field)
			} else {
				sm.ir.LogError(fmt.Errorf("can't add field: %s", name))
			}
		}
	}

	if sm.config.EmitInPayload {
		rootNs.Emitters.EmitInPayload = func(name string, value interface{}) {
			switch value.(type) {
			default:
				fmt.Fprintf(buffer, "%s %v %d\n", name, value, nowUnix)
			case float64:
				fmt.Fprintf(buffer, "%s %f %d\n", name, value, nowUnix)
			}
		}
	}
	rootNs.EmitInField("timestamp", nowUnix)

	globalNs := rootNs.Namespace(sm.config.GlobalPrefix)
	counterNs := globalNs.Namespace(sm.config.CounterPrefix)
	for key, c := range sm.counters {
		ratePerSecond := float64(c) / float64(sm.config.TickerInterval)
		if sm.config.LegacyNamespaces {
			globalNs.EmitInField(key, int(ratePerSecond))
			globalNs.EmitInPayload(key, ratePerSecond)
			rootNs.Namespace("stats_counts").Emit(key, c)
		} else {
			counterKey := counterNs.Namespace(key)
			counterKey.Emit("rate", ratePerSecond)
			counterKey.Emit("count", c)
		}
		if sm.config.DeleteIdleStats {
			delete(sm.counters, key)
		} else {
			sm.counters[key] = 0
		}
		numStats++
	}
	for key, gauge := range sm.gauges {
		globalNs.Namespace(sm.config.GaugePrefix).Emit(key, int64(gauge))
		if sm.config.DeleteIdleStats {
			delete(sm.gauges, key)
		}
		numStats++
	}

	for key, timings := range sm.timers {
		timerNs := globalNs.Namespace(sm.config.TimerPrefix).Namespace(key)
		var min, max, sum, mean, rate, meanPercentile, upperPercentile float64
		count := len(timings)
		if count > 0 {
			sort.Float64s(timings)

			cumulativeValues := make([]float64, count)
			cumulativeValues[0] = timings[0]
			for i := 1; i < count; i++ {
				cumulativeValues[i] = timings[i] + cumulativeValues[i-1]
			}

			rate = float64(count) / float64(sm.config.TickerInterval)
			min = timings[0]
			max = timings[count-1]
			mean = min
			thresholdBoundary := max

			if count > 1 {
				tmp := ((100.0 - float64(sm.config.PercentThreshold)) / 100.0) * float64(count)
				numInThreshold := count - int(math.Floor(tmp+0.5)) // simulate JS Math.round(x)

				if numInThreshold > 0 {
					mean = cumulativeValues[numInThreshold-1] / float64(numInThreshold)
					thresholdBoundary = timings[numInThreshold-1]
				} else {
					mean = min
					thresholdBoundary = max
				}
			}
			meanPercentile = mean
			upperPercentile = thresholdBoundary

<<<<<<< HEAD
			timerNs.Emit("mean", mean)
			timerNs.Emit("upper", max)
			timerNs.Emit("lower", min)
			timerNs.Emit("count", count)
		} else if sm.config.DeleteIdleStats {
			delete(sm.timers, key)
=======
			sum = cumulativeValues[len(cumulativeValues)-1]
			mean = sum / float64(count)
>>>>>>> cab7fc63
		} else {
			rate = 0.
			min = 0.
			max = 0.
			sum = 0.
			mean = 0.
			meanPercentile = 0.
			upperPercentile = 0.
		}

		timerNs.Emit("count", count)
		timerNs.Emit("count_ps", rate)
		timerNs.Emit("lower", min)
		timerNs.Emit("upper", max)
		timerNs.Emit("sum", sum)
		timerNs.Emit("mean", mean)
		timerNs.Emit(fmt.Sprintf("mean_%d", sm.config.PercentThreshold), meanPercentile)
		timerNs.Emit(fmt.Sprintf("upper_%d", sm.config.PercentThreshold), upperPercentile)

		sm.timers[key] = timings[:0]
		numStats++
	}

	if sm.config.LegacyNamespaces {
		rootNs.Namespace(sm.config.StatsdPrefix).Emit("numStats", numStats)
	} else {
		globalNs.Namespace(sm.config.StatsdPrefix).Emit("numStats", numStats)
	}

	pack.Message.SetType(sm.config.MessageType)
	pack.Message.SetTimestamp(now.UnixNano())
	pack.Message.SetUuid(uuid.NewRandom())
	pack.Message.SetHostname(sm.pConfig.hostname)
	pack.Message.SetPid(sm.pConfig.pid)
	pack.Message.SetPayload(buffer.String())
	sm.ir.Inject(pack)
}

type statsEmitters struct {
	EmitInPayload func(key string, value interface{})
	EmitInField   func(key string, value interface{})
}

type namespaceTree struct {
	prefix   string
	Emitters *statsEmitters
	parent   *namespaceTree
}

func NewRootNamespace() *namespaceTree {
	ns := new(namespaceTree)
	ns.Emitters = new(statsEmitters)
	return ns
}
func (ns *namespaceTree) setNamespace(namespace string) {
	var prefix string
	if ns.parent != nil {
		prefix = ns.parent.prefix
	}
	if len(namespace) == 0 || namespace[len(namespace)-1] == '.' {
		ns.prefix = prefix + namespace
	} else {
		ns.prefix = prefix + namespace + "."
	}
}

func (ns *namespaceTree) Namespace(namespace string) *namespaceTree {
	n := namespaceTree{"", ns.Emitters, ns}
	n.setNamespace(namespace)
	return &n
}

func (ns *namespaceTree) EmitInField(key string, value interface{}) *namespaceTree {
	if ns.Emitters.EmitInField != nil {
		ns.Emitters.EmitInField(ns.prefix+key, value)
	}
	return ns
}

func (ns *namespaceTree) EmitInPayload(key string, value interface{}) *namespaceTree {
	if ns.Emitters.EmitInPayload != nil {
		ns.Emitters.EmitInPayload(ns.prefix+key, value)
	}
	return ns
}

func (ns *namespaceTree) Emit(key string, value interface{}) *namespaceTree {
	if ns.Emitters.EmitInPayload != nil {
		ns.Emitters.EmitInPayload(ns.prefix+key, value)
	}
	if ns.Emitters.EmitInField != nil {
		ns.Emitters.EmitInField(ns.prefix+key, value)
	}
	return ns
}

func init() {
	RegisterPlugin("StatAccumInput", func() interface{} {
		return new(StatAccumInput)
	})
}<|MERGE_RESOLUTION|>--- conflicted
+++ resolved
@@ -283,17 +283,8 @@
 			meanPercentile = mean
 			upperPercentile = thresholdBoundary
 
-<<<<<<< HEAD
-			timerNs.Emit("mean", mean)
-			timerNs.Emit("upper", max)
-			timerNs.Emit("lower", min)
-			timerNs.Emit("count", count)
-		} else if sm.config.DeleteIdleStats {
-			delete(sm.timers, key)
-=======
 			sum = cumulativeValues[len(cumulativeValues)-1]
 			mean = sum / float64(count)
->>>>>>> cab7fc63
 		} else {
 			rate = 0.
 			min = 0.
