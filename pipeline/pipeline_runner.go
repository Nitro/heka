--- conflicted
+++ resolved
@@ -533,16 +533,7 @@
 		}
 	}
 
-<<<<<<< HEAD
-=======
-	defer func() {
-		if r := recover(); r != nil {
-			log.Printf("PANIC during shutdown: %s", r)
-		}
-	}()
-
 	config.inputsLock.Lock()
->>>>>>> b68472ab
 	for _, input := range config.InputRunners {
 		input.Input().Stop()
 		log.Printf("Stop message sent to input '%s'", input.Name())
