--- conflicted
+++ resolved
@@ -397,12 +397,7 @@
 
 func checkWritePermission(fp string) (err error) {
 	var file *os.File
-<<<<<<< HEAD
-	if file, err = os.OpenFile(filepath.Join(fp, ".hekad.perm_check"), os.O_WRONLY|os.O_TRUNC+os.O_CREATE, 0644); err == nil {
-		file.WriteString("ok")
-		file.Close()
-=======
-	filename := path.Join(filepath, ".hekad.perm_check")
+	filename := filepath.Join(fp, ".hekad.perm_check")
 	if file, err = os.OpenFile(filename, os.O_WRONLY|os.O_TRUNC|os.O_CREATE, 0644); err == nil {
 		errMsgs := make([]string, 0, 3)
 		var e error
@@ -418,7 +413,6 @@
 		if len(errMsgs) > 0 {
 			err = fmt.Errorf("errors: %s", strings.Join(errMsgs, ", "))
 		}
->>>>>>> 7bd1973c
 	}
 	return
 }